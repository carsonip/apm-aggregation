--- conflicted
+++ resolved
@@ -42,19 +42,12 @@
 	Partitioner            Partitioner
 	AggregationIntervals   []time.Duration
 	HarvestDelay           time.Duration
-<<<<<<< HEAD
-	CombinedMetricsIDToKVs func(string) []attribute.KeyValue
+	CombinedMetricsIDToKVs func([16]byte) []attribute.KeyValue
 	InMemoryFS             bool
 
 	Meter  metric.Meter
 	Tracer trace.Tracer
 	Logger *zap.Logger
-=======
-	CombinedMetricsIDToKVs func([16]byte) []attribute.KeyValue
-	Meter                  metric.Meter
-	Tracer                 trace.Tracer
-	Logger                 *zap.Logger
->>>>>>> ca8f0286
 }
 
 // Option allows configuring aggregator based on functional options.
