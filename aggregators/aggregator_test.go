// Copyright Elasticsearch B.V. and/or licensed to Elasticsearch B.V. under one
// or more contributor license agreements. Licensed under the Elastic License 2.0;
// you may not use this file except in compliance with the Elastic License 2.0.

package aggregators

import (
	"context"
	"fmt"
	"math/rand"
	"net/netip"
	"sort"
	"strings"
	"sync/atomic"
	"testing"
	"time"

	"go.opentelemetry.io/otel/attribute"
	"go.opentelemetry.io/otel/sdk/metric"
	sdktrace "go.opentelemetry.io/otel/sdk/trace"
	"go.opentelemetry.io/otel/sdk/trace/tracetest"
	"go.uber.org/zap"
	"golang.org/x/sync/errgroup"

	"github.com/cockroachdb/pebble"
	"github.com/google/go-cmp/cmp"
	"github.com/google/go-cmp/cmp/cmpopts"
	"github.com/stretchr/testify/assert"
	"github.com/stretchr/testify/require"
	"go.elastic.co/apm/module/apmotel/v2"
	"go.elastic.co/apm/v2"
	"go.elastic.co/apm/v2/apmtest"
	apmmodel "go.elastic.co/apm/v2/model"
	"google.golang.org/protobuf/testing/protocmp"
	"google.golang.org/protobuf/types/known/durationpb"
	"google.golang.org/protobuf/types/known/timestamppb"

	"github.com/elastic/apm-aggregation/aggregators/internal/hdrhistogram"
	"github.com/elastic/apm-data/model/modelpb"
)

func TestNew(t *testing.T) {
	agg, err := New()
	assert.NoError(t, err)
	assert.NotNil(t, agg)
}

func TestAggregateBatch(t *testing.T) {
	exp := tracetest.NewInMemoryExporter()
	tp := sdktrace.NewTracerProvider(
		sdktrace.WithSyncer(exp),
	)
	gatherer, err := apmotel.NewGatherer()
	require.NoError(t, err)
	mp := metric.NewMeterProvider(metric.WithReader(gatherer))

	cmID := EncodeToCombinedMetricsKeyID(t, "ab01")
	eventDuration := 100 * time.Millisecond
	dssDuration := 10 * time.Millisecond
	uniqueEventCount := 100 // for each of txns and spans
	uniqueServices := 10
	repCount := 5
	ts := time.Date(2022, 12, 31, 0, 0, 0, 0, time.UTC)
	events := make([]*modelpb.APMEvent, 0, uniqueEventCount*repCount*2)
	// Distribute the total unique transaction count amongst the total
	// unique services uniformly.
	for i := 0; i < uniqueEventCount*repCount; i++ {
		events = append(events, &modelpb.APMEvent{
			Event: &modelpb.Event{
				Outcome:  "success",
				Duration: durationpb.New(eventDuration),
				Received: timestamppb.New(ts),
			},
			Transaction: &modelpb.Transaction{
				Name:                fmt.Sprintf("foo%d", i%uniqueEventCount),
				Type:                fmt.Sprintf("txtype%d", i%uniqueEventCount),
				RepresentativeCount: 1,
				DroppedSpansStats: []*modelpb.DroppedSpanStats{
					{
						DestinationServiceResource: fmt.Sprintf("dropped_dest_resource%d", i%uniqueEventCount),
						Outcome:                    "success",
						Duration: &modelpb.AggregatedDuration{
							Count: 1,
							Sum:   durationpb.New(dssDuration),
						},
					},
				},
			},
			Service: &modelpb.Service{Name: fmt.Sprintf("svc%d", i%uniqueServices)},
		})
		events = append(events, &modelpb.APMEvent{
			Event: &modelpb.Event{
				Duration: durationpb.New(eventDuration),
				Received: timestamppb.New(ts),
			},
			Span: &modelpb.Span{
				Name:                fmt.Sprintf("bar%d", i%uniqueEventCount),
				Type:                "type",
				RepresentativeCount: 1,
				DestinationService: &modelpb.DestinationService{
					Resource: "test_dest",
				},
			},
			Service: &modelpb.Service{Name: fmt.Sprintf("svc%d", i%uniqueServices)},
		})
	}

	out := make(chan CombinedMetrics, 1)
	aggIvl := time.Minute
	agg, err := New(
		WithDataDir(t.TempDir()),
		WithLimits(Limits{
			MaxSpanGroups:                         1000,
			MaxSpanGroupsPerService:               100,
			MaxTransactionGroups:                  100,
			MaxTransactionGroupsPerService:        10,
			MaxServiceTransactionGroups:           100,
			MaxServiceTransactionGroupsPerService: 10,
			MaxServices:                           10,
			MaxServiceInstanceGroupsPerService:    10,
		}),
		WithProcessor(combinedMetricsProcessor(out)),
		WithAggregationIntervals([]time.Duration{aggIvl}),
		WithHarvestDelay(time.Hour), // disable auto harvest
		WithTracer(tp.Tracer("test")),
		WithMeter(mp.Meter("test")),
		WithCombinedMetricsIDToKVs(func(id [16]byte) []attribute.KeyValue {
			return []attribute.KeyValue{attribute.String("id_key", string(id[:]))}
		}),
	)
	require.NoError(t, err)

	writer, err := agg.NewWriter()
	require.NoError(t, err)
	require.NoError(t, writer.WriteEventMetrics(context.Background(), cmID, events...))
	require.NoError(t, agg.Close(context.Background()))
	var cm CombinedMetrics
	select {
	case cm = <-out:
	default:
		t.Error("failed to get aggregated metrics")
		t.FailNow()
	}

	var span tracetest.SpanStub
	for _, s := range exp.GetSpans() {
		if s.Name == "AggregateBatch" {
			span = s
		}
	}
	assert.NotNil(t, span)

<<<<<<< HEAD
	expectedCombinedMetrics := CombinedMetrics{
		Services:               make(map[ServiceAggregationKey]ServiceMetrics),
		eventsTotal:            float64(len(events)),
		youngestEventTimestamp: ts,
	}
=======
	expectedCombinedMetrics := NewTestCombinedMetrics(
		WithEventsTotal(float64(len(batch))),
		WithYoungestEventTimestamp(ts),
	)
>>>>>>> 1cd58356
	expectedMeasurements := []apmmodel.Metrics{
		{
			Samples: map[string]apmmodel.Metric{
				"aggregator.requests.total": {Value: 1},
				"aggregator.bytes.ingested": {Value: 138250},
			},
			Labels: apmmodel.StringMap{
				apmmodel.StringMapItem{Key: "id_key", Value: string(cmID[:])},
			},
		},
		{
			Samples: map[string]apmmodel.Metric{
				"aggregator.events.total":     {Value: float64(len(events))},
				"aggregator.events.processed": {Value: float64(len(events))},
				"events.processing-delay":     {Type: "histogram", Counts: []uint64{1}, Values: []float64{0}},
				"events.queued-delay":         {Type: "histogram", Counts: []uint64{1}, Values: []float64{0}},
			},
			Labels: apmmodel.StringMap{
				apmmodel.StringMapItem{Key: aggregationIvlKey, Value: formatDuration(aggIvl)},
				apmmodel.StringMapItem{Key: "id_key", Value: string(cmID[:])},
			},
		},
	}
	sik := ServiceInstanceAggregationKey{GlobalLabelsStr: ""}
	for i := 0; i < uniqueEventCount*repCount; i++ {
		svcKey := ServiceAggregationKey{
			Timestamp:   time.Unix(0, 0).UTC(),
			ServiceName: fmt.Sprintf("svc%d", i%uniqueServices),
		}
		txKey := TransactionAggregationKey{
			TraceRoot:       true,
			TransactionName: fmt.Sprintf("foo%d", i%uniqueEventCount),
			TransactionType: fmt.Sprintf("txtype%d", i%uniqueEventCount),
			EventOutcome:    "success",
		}
		stxKey := ServiceTransactionAggregationKey{
			TransactionType: fmt.Sprintf("txtype%d", i%uniqueEventCount),
		}
		spanKey := SpanAggregationKey{
			SpanName: fmt.Sprintf("bar%d", i%uniqueEventCount),
			Resource: "test_dest",
		}
		dssKey := SpanAggregationKey{
			SpanName: "",
			Resource: fmt.Sprintf("dropped_dest_resource%d", i%uniqueEventCount),
			Outcome:  "success",
		}
		expectedCombinedMetrics.
			AddServiceMetrics(svcKey).
			AddServiceInstanceMetrics(sik).
			AddTransaction(txKey, WithTransactionDuration(eventDuration)).
			AddServiceTransaction(stxKey, WithTransactionDuration(eventDuration)).
			AddSpan(spanKey, WithSpanDuration(eventDuration)).
			AddSpan(dssKey, WithSpanDuration(dssDuration))
	}
	assert.Empty(t, cmp.Diff(
		expectedCombinedMetrics.Get(), cm,
		cmpopts.EquateEmpty(),
		cmpopts.EquateApprox(0, 0.01),
		cmp.Comparer(func(a, b hdrhistogram.HybridCountsRep) bool {
			return a.Equal(&b)
		}),
		protocmp.Transform(),
	))
	assert.Empty(t, cmp.Diff(
		expectedMeasurements,
		gatherMetrics(
			gatherer,
			withIgnoreMetricPrefix("pebble."),
			withZeroHistogramValues(true),
		),
		cmpopts.IgnoreUnexported(apmmodel.Time{}),
		cmpopts.EquateApprox(0, 0.01),
	))
}

func TestAggregateSpanMetrics(t *testing.T) {
	type input struct {
		serviceName         string
		agentName           string
		destination         string
		targetType          string
		targetName          string
		outcome             string
		representativeCount float64
	}

	destinationX := "destination-X"
	destinationZ := "destination-Z"
	trgTypeX := "trg-type-X"
	trgNameX := "trg-name-X"
	trgTypeZ := "trg-type-Z"
	trgNameZ := "trg-name-Z"
	defaultLabels := modelpb.Labels{
		"department_name": &modelpb.LabelValue{Global: true, Value: "apm"},
		"organization":    &modelpb.LabelValue{Global: true, Value: "observability"},
		"company":         &modelpb.LabelValue{Global: true, Value: "elastic"},
	}
	defaultNumericLabels := modelpb.NumericLabels{
		"user_id":     &modelpb.NumericLabelValue{Global: true, Value: 100},
		"cost_center": &modelpb.NumericLabelValue{Global: true, Value: 10},
	}

	for _, tt := range []struct {
		name              string
		inputs            []input
		getExpectedEvents func(time.Time, time.Duration, time.Duration, int) []*modelpb.APMEvent
	}{
		{
			name: "with destination and service targets",
			inputs: []input{
				{serviceName: "service-A", agentName: "java", destination: destinationZ, targetType: trgTypeZ, targetName: trgNameZ, outcome: "success", representativeCount: 2},
				{serviceName: "service-A", agentName: "java", destination: destinationX, targetType: trgTypeX, targetName: trgNameX, outcome: "success", representativeCount: 1},
				{serviceName: "service-B", agentName: "python", destination: destinationZ, targetType: trgTypeZ, targetName: trgNameZ, outcome: "success", representativeCount: 1},
				{serviceName: "service-A", agentName: "java", destination: destinationZ, targetType: trgTypeZ, targetName: trgNameZ, outcome: "success", representativeCount: 1},
				{serviceName: "service-A", agentName: "java", destination: destinationZ, targetType: trgTypeZ, targetName: trgNameZ, outcome: "success", representativeCount: 0},
				{serviceName: "service-A", agentName: "java", destination: destinationZ, targetType: trgTypeZ, targetName: trgNameZ, outcome: "failure", representativeCount: 1},
			},
			getExpectedEvents: func(ts time.Time, duration, ivl time.Duration, count int) []*modelpb.APMEvent {
				return []*modelpb.APMEvent{
					{
						Timestamp: timestamppb.New(ts.Truncate(ivl)),
						Agent:     &modelpb.Agent{Name: "java"},
						Service: &modelpb.Service{
							Name: "service-A",
						},
						Metricset: &modelpb.Metricset{
							Name:     "service_summary",
							Interval: formatDuration(ivl),
						},
						Labels:        defaultLabels,
						NumericLabels: defaultNumericLabels,
					}, {
						Timestamp: timestamppb.New(ts.Truncate(ivl)),
						Agent:     &modelpb.Agent{Name: "python"},
						Service: &modelpb.Service{
							Name: "service-B",
						},
						Metricset: &modelpb.Metricset{
							Name:     "service_summary",
							Interval: formatDuration(ivl),
						},
						Labels:        defaultLabels,
						NumericLabels: defaultNumericLabels,
					}, {
						Timestamp: timestamppb.New(ts.Truncate(ivl)),
						Agent:     &modelpb.Agent{Name: "java"},
						Service: &modelpb.Service{
							Name: "service-A",
							Target: &modelpb.ServiceTarget{
								Type: trgTypeX,
								Name: trgNameX,
							},
						},
						Event: &modelpb.Event{Outcome: "success"},
						Metricset: &modelpb.Metricset{
							Name:     "service_destination",
							Interval: formatDuration(ivl),
							DocCount: int64(count),
						},
						Span: &modelpb.Span{
							Name: "service-A:" + destinationX,
							DestinationService: &modelpb.DestinationService{
								Resource: destinationX,
								ResponseTime: &modelpb.AggregatedDuration{
									Count: int64(count),
									Sum:   durationpb.New(time.Duration(count) * duration),
								},
							},
						},
						Labels:        defaultLabels,
						NumericLabels: defaultNumericLabels,
					}, {
						Timestamp: timestamppb.New(ts.Truncate(ivl)),
						Agent:     &modelpb.Agent{Name: "java"},
						Service: &modelpb.Service{
							Name: "service-A",
							Target: &modelpb.ServiceTarget{
								Type: trgTypeZ,
								Name: trgNameZ,
							},
						},
						Event: &modelpb.Event{Outcome: "failure"},
						Metricset: &modelpb.Metricset{
							Name:     "service_destination",
							Interval: formatDuration(ivl),
							DocCount: int64(count),
						},
						Span: &modelpb.Span{
							Name: "service-A:" + destinationZ,
							DestinationService: &modelpb.DestinationService{
								Resource: destinationZ,
								ResponseTime: &modelpb.AggregatedDuration{
									Count: int64(count),
									Sum:   durationpb.New(time.Duration(count) * duration),
								},
							},
						},
						Labels:        defaultLabels,
						NumericLabels: defaultNumericLabels,
					}, {
						Timestamp: timestamppb.New(ts.Truncate(ivl)),
						Agent:     &modelpb.Agent{Name: "java"},
						Service: &modelpb.Service{
							Name: "service-A",
							Target: &modelpb.ServiceTarget{
								Type: trgTypeZ,
								Name: trgNameZ,
							},
						},
						Event: &modelpb.Event{Outcome: "success"},
						Metricset: &modelpb.Metricset{
							Name:     "service_destination",
							Interval: formatDuration(ivl),
							DocCount: int64(3 * count),
						},
						Span: &modelpb.Span{
							Name: "service-A:" + destinationZ,
							DestinationService: &modelpb.DestinationService{
								Resource: destinationZ,
								ResponseTime: &modelpb.AggregatedDuration{
									Count: int64(3 * count),
									Sum:   durationpb.New(time.Duration(3*count) * duration),
								},
							},
						},
						Labels:        defaultLabels,
						NumericLabels: defaultNumericLabels,
					}, {
						Timestamp: timestamppb.New(ts.Truncate(ivl)),
						Agent:     &modelpb.Agent{Name: "python"},
						Service: &modelpb.Service{
							Name: "service-B",
							Target: &modelpb.ServiceTarget{
								Type: trgTypeZ,
								Name: trgNameZ,
							},
						},
						Event: &modelpb.Event{Outcome: "success"},
						Metricset: &modelpb.Metricset{
							Name:     "service_destination",
							Interval: formatDuration(ivl),
							DocCount: int64(count),
						},
						Span: &modelpb.Span{
							Name: "service-B:" + destinationZ,
							DestinationService: &modelpb.DestinationService{
								Resource: destinationZ,
								ResponseTime: &modelpb.AggregatedDuration{
									Count: int64(count),
									Sum:   durationpb.New(time.Duration(count) * duration),
								},
							},
						},
						Labels:        defaultLabels,
						NumericLabels: defaultNumericLabels,
					},
				}
			},
		}, {
			name: "with_no_destination_and_no_service_target",
			inputs: []input{
				{serviceName: "service-A", agentName: "java", outcome: "success", representativeCount: 1},
			},
			getExpectedEvents: func(_ time.Time, _, _ time.Duration, _ int) []*modelpb.APMEvent {
				return nil
			},
		}, {
			name: "with no destination and a service target",
			inputs: []input{
				{serviceName: "service-A", agentName: "java", targetType: trgTypeZ, targetName: trgNameZ, outcome: "success", representativeCount: 1},
			},
			getExpectedEvents: func(ts time.Time, duration, ivl time.Duration, count int) []*modelpb.APMEvent {
				return []*modelpb.APMEvent{
					{
						Timestamp: timestamppb.New(ts.Truncate(ivl)),
						Agent:     &modelpb.Agent{Name: "java"},
						Service: &modelpb.Service{
							Name: "service-A",
						},
						Metricset: &modelpb.Metricset{
							Name:     "service_summary",
							Interval: formatDuration(ivl),
						},
						Labels:        defaultLabels,
						NumericLabels: defaultNumericLabels,
					}, {
						Timestamp: timestamppb.New(ts.Truncate(ivl)),
						Agent:     &modelpb.Agent{Name: "java"},
						Service: &modelpb.Service{
							Name: "service-A",
							Target: &modelpb.ServiceTarget{
								Type: trgTypeZ,
								Name: trgNameZ,
							},
						},
						Event: &modelpb.Event{Outcome: "success"},
						Metricset: &modelpb.Metricset{
							Name:     "service_destination",
							Interval: formatDuration(ivl),
							DocCount: int64(count),
						},
						Span: &modelpb.Span{
							Name: "service-A:",
							DestinationService: &modelpb.DestinationService{
								ResponseTime: &modelpb.AggregatedDuration{
									Count: int64(count),
									Sum:   durationpb.New(time.Duration(count) * duration),
								},
							},
						},
						Labels:        defaultLabels,
						NumericLabels: defaultNumericLabels,
					},
				}
			},
		}, {
			name: "with a destination and no service target",
			inputs: []input{
				{serviceName: "service-A", agentName: "java", destination: destinationZ, outcome: "success", representativeCount: 1},
			},
			getExpectedEvents: func(ts time.Time, duration, ivl time.Duration, count int) []*modelpb.APMEvent {
				return []*modelpb.APMEvent{
					{
						Timestamp: timestamppb.New(ts.Truncate(ivl)),
						Agent:     &modelpb.Agent{Name: "java"},
						Service: &modelpb.Service{
							Name: "service-A",
						},
						Metricset: &modelpb.Metricset{
							Name:     "service_summary",
							Interval: formatDuration(ivl),
						},
						Labels:        defaultLabels,
						NumericLabels: defaultNumericLabels,
					}, {
						Timestamp: timestamppb.New(ts.Truncate(ivl)),
						Agent:     &modelpb.Agent{Name: "java"},
						Service: &modelpb.Service{
							Name: "service-A",
						},
						Event: &modelpb.Event{Outcome: "success"},
						Metricset: &modelpb.Metricset{
							Name:     "service_destination",
							Interval: formatDuration(ivl),
							DocCount: int64(count),
						},
						Span: &modelpb.Span{
							Name: "service-A:" + destinationZ,
							DestinationService: &modelpb.DestinationService{
								Resource: destinationZ,
								ResponseTime: &modelpb.AggregatedDuration{
									Count: int64(count),
									Sum:   durationpb.New(time.Duration(count) * duration),
								},
							},
						},
						Labels:        defaultLabels,
						NumericLabels: defaultNumericLabels,
					},
				}
			},
		},
	} {
		t.Run(tt.name, func(t *testing.T) {
			var actualEvents []*modelpb.APMEvent
			aggregationIvls := []time.Duration{time.Minute, 10 * time.Minute, time.Hour}
			agg, err := New(
				WithLimits(Limits{
					MaxSpanGroups:                         1000,
					MaxSpanGroupsPerService:               100,
					MaxTransactionGroups:                  100,
					MaxTransactionGroupsPerService:        10,
					MaxServiceTransactionGroups:           100,
					MaxServiceTransactionGroupsPerService: 10,
					MaxServices:                           10,
					MaxServiceInstanceGroupsPerService:    10,
				}),
				WithAggregationIntervals(aggregationIvls),
				WithProcessor(sliceProcessor(&actualEvents)),
				WithDataDir(t.TempDir()),
			)
			require.NoError(t, err)

			writer, err := agg.NewWriter()
			require.NoError(t, err)

			count := 100
			now := time.Now()
			duration := 100 * time.Millisecond
			for _, in := range tt.inputs {
				span := makeSpan(
					now,
					in.serviceName,
					in.agentName,
					in.destination,
					in.targetType,
					in.targetName,
					in.outcome,
					duration,
					in.representativeCount,
					defaultLabels,
					defaultNumericLabels,
				)
				for i := 0; i < count; i++ {
					err := writer.WriteEventMetrics(
						context.Background(),
						EncodeToCombinedMetricsKeyID(t, "ab01"),
						span,
					)
					require.NoError(t, err)
				}
			}
			require.NoError(t, agg.Close(context.Background()))
			var expectedEvents []*modelpb.APMEvent
			for _, ivl := range aggregationIvls {
				expectedEvents = append(expectedEvents, tt.getExpectedEvents(now, duration, ivl, count)...)
			}
			sortKey := func(e *modelpb.APMEvent) string {
				var sb strings.Builder
				sb.WriteString(e.GetService().GetName())
				sb.WriteString(e.GetAgent().GetName())
				sb.WriteString(e.GetMetricset().GetName())
				sb.WriteString(e.GetMetricset().GetInterval())
				destSvc := e.GetSpan().GetDestinationService()
				if destSvc != nil {
					sb.WriteString(destSvc.GetResource())
				}
				target := e.GetService().GetTarget()
				if target != nil {
					sb.WriteString(target.GetName())
					sb.WriteString(target.GetType())
				}
				sb.WriteString(e.GetEvent().GetOutcome())
				return sb.String()
			}
			sort.Slice(expectedEvents, func(i, j int) bool {
				return sortKey(expectedEvents[i]) < sortKey(expectedEvents[j])
			})
			sort.Slice(actualEvents, func(i, j int) bool {
				return sortKey(actualEvents[i]) < sortKey(actualEvents[j])
			})
			assert.Empty(t, cmp.Diff(
				expectedEvents, actualEvents,
				cmpopts.EquateEmpty(),
				cmpopts.IgnoreTypes(netip.Addr{}),
				protocmp.Transform(),
			))
		})
	}
}

func TestCombinedMetricsKeyOrdered(t *testing.T) {
	// To Allow for retrieving combined metrics by time range, the metrics should
	// be ordered by processing time.
	ts := time.Now().Add(-time.Hour)
	ivl := time.Minute

	cmID := EncodeToCombinedMetricsKeyID(t, "ab01")
	before := CombinedMetricsKey{
		ProcessingTime: ts.Truncate(time.Minute),
		Interval:       ivl,
		ID:             cmID,
	}
	marshaledBufferSize := before.SizeBinary()
	beforeBytes := make([]byte, marshaledBufferSize)
	afterBytes := make([]byte, marshaledBufferSize)

	for i := 0; i < 10; i++ {
		ts = ts.Add(time.Minute)
		cmID = EncodeToCombinedMetricsKeyID(t, fmt.Sprintf("ab%02d", rand.Intn(100)))
		after := CombinedMetricsKey{
			ProcessingTime: ts.Truncate(time.Minute),
			Interval:       ivl,
			// combined metrics ID shouldn't matter. Keep length to be
			// 5 to ensure it is within expected bounds of the
			// sized buffer.
			ID: cmID,
		}
		require.NoError(t, after.MarshalBinaryToSizedBuffer(afterBytes))
		require.NoError(t, before.MarshalBinaryToSizedBuffer(beforeBytes))

		// before should always come first
		assert.Equal(t, -1, pebble.DefaultComparer.Compare(beforeBytes, afterBytes))

		before = after
	}
}

// Keys should be ordered such that all the partitions for a specific ID is listed
// before any other combined metrics ID.
func TestCombinedMetricsKeyOrderedByProjectID(t *testing.T) {
	// To Allow for retrieving combined metrics by time range, the metrics should
	// be ordered by processing time.
	ts := time.Now().Add(-time.Hour)
	ivl := time.Minute

	keyTemplate := CombinedMetricsKey{
		ProcessingTime: ts.Truncate(time.Minute),
		Interval:       ivl,
	}
	cmCount := 1000
	pidCount := 500
	keys := make([]CombinedMetricsKey, 0, cmCount*pidCount)

	for i := 0; i < cmCount; i++ {
		cmID := EncodeToCombinedMetricsKeyID(t, fmt.Sprintf("ab%06d", i))
		for k := 0; k < pidCount; k++ {
			key := keyTemplate
			key.PartitionID = uint16(k)
			key.ID = cmID
			keys = append(keys, key)
		}
	}

	before := keys[0]
	marshaledBufferSize := before.SizeBinary()
	beforeBytes := make([]byte, marshaledBufferSize)
	afterBytes := make([]byte, marshaledBufferSize)

	for i := 1; i < len(keys); i++ {
		ts = ts.Add(time.Minute)
		after := keys[i]
		require.NoError(t, after.MarshalBinaryToSizedBuffer(afterBytes))
		require.NoError(t, before.MarshalBinaryToSizedBuffer(beforeBytes))

		// before should always come first
		if !assert.Equal(
			t, -1,
			pebble.DefaultComparer.Compare(beforeBytes, afterBytes),
			fmt.Sprintf("(%s, %d) should come before (%s, %d)", before.ID, before.PartitionID, after.ID, after.PartitionID),
		) {
			assert.FailNow(t, "keys not in expected order")
		}

		before = after
	}
}

func TestHarvest(t *testing.T) {
	t.Skip()
	cmCount := 5
	ivls := []time.Duration{time.Second, 2 * time.Second, 4 * time.Second}
	m := make(map[time.Duration]map[[16]byte]bool)
	processorDone := make(chan struct{})
	processor := func(
		_ context.Context,
		cmk CombinedMetricsKey,
		cm CombinedMetrics,
		ivl time.Duration,
	) error {
		cmMap, ok := m[ivl]
		if !ok {
			m[ivl] = make(map[[16]byte]bool)
			cmMap = m[ivl]
		}
		// For each unique interval, we should only have a single combined metrics ID
		if _, ok := cmMap[cmk.ID]; ok {
			assert.FailNow(t, "duplicate combined metrics ID found")
		}
		cmMap[cmk.ID] = true
		// For successful harvest, all combined metrics IDs foreach interval should be
		// harvested
		if len(m) == len(ivls) {
			var remaining bool
			for k := range m {
				if len(m[k]) != cmCount {
					remaining = true
				}
			}
			if !remaining {
				close(processorDone)
			}
		}
		return nil
	}
	gatherer, err := apmotel.NewGatherer()
	require.NoError(t, err)

	agg, err := New(
		WithDataDir(t.TempDir()),
		WithLimits(Limits{
			MaxSpanGroups:                         1000,
			MaxTransactionGroups:                  100,
			MaxTransactionGroupsPerService:        10,
			MaxServiceTransactionGroups:           100,
			MaxServiceTransactionGroupsPerService: 10,
			MaxServices:                           10,
			MaxServiceInstanceGroupsPerService:    10,
		}),
		WithProcessor(processor),
		WithAggregationIntervals(ivls),
		WithMeter(metric.NewMeterProvider(metric.WithReader(gatherer)).Meter("test")),
		WithCombinedMetricsIDToKVs(func(id [16]byte) []attribute.KeyValue {
			return []attribute.KeyValue{attribute.String("id_key", string(id[:]))}
		}),
	)
	require.NoError(t, err)
	defer agg.Close(context.Background())

	writer, err := agg.NewWriter()
	require.NoError(t, err)
	require.NoError(t, agg.StartHarvesting())

	event := &modelpb.APMEvent{
		Transaction: &modelpb.Transaction{
			Name:                "txn",
			Type:                "type",
			RepresentativeCount: 1,
		},
	}

	expectedMeasurements := make([]apmmodel.Metrics, 0, cmCount+(cmCount*len(ivls)))
	for i := 0; i < cmCount; i++ {
		cmID := EncodeToCombinedMetricsKeyID(t, fmt.Sprintf("ab%2d", i))
		require.NoError(t, writer.WriteEventMetrics(context.Background(), cmID, event))
		expectedMeasurements = append(expectedMeasurements, apmmodel.Metrics{
			Samples: map[string]apmmodel.Metric{
				"aggregator.requests.total": {Value: 1},
				"aggregator.bytes.ingested": {Value: 270},
			},
			Labels: apmmodel.StringMap{
				apmmodel.StringMapItem{Key: "id_key", Value: string(cmID[:])},
			},
		})
		for _, ivl := range ivls {
			expectedMeasurements = append(expectedMeasurements, apmmodel.Metrics{
				Samples: map[string]apmmodel.Metric{
					"aggregator.events.total":     {Value: float64(1)},
					"aggregator.events.processed": {Value: float64(1)},
					"events.processing-delay":     {Type: "histogram", Counts: []uint64{1}, Values: []float64{0}},
					"events.queued-delay":         {Type: "histogram", Counts: []uint64{1}, Values: []float64{0}},
				},
				Labels: apmmodel.StringMap{
					apmmodel.StringMapItem{Key: aggregationIvlKey, Value: ivl.String()},
					apmmodel.StringMapItem{Key: "id_key", Value: string(cmID[:])},
				},
			})
		}
	}

	// The test is designed to timeout if it fails. The test asserts most of the
	// logic in processor. If all expected metrics are harvested then the
	// processor broadcasts this by closing the processorDone channel and we call
	// it a success. If the harvest hasn't finished then the test times out and
	// we call it a failure. Due to the nature of how the aggregator works, it is
	// possible that this test becomes flaky if there is a bug.
	select {
	case <-processorDone:
	case <-time.After(8 * time.Second):
		t.Fatal("harvest didn't finish within expected time")
	}
	assert.Empty(t, cmp.Diff(
		expectedMeasurements,
		gatherMetrics(
			gatherer,
			withIgnoreMetricPrefix("pebble."),
			withZeroHistogramValues(true),
		),
		cmpopts.IgnoreUnexported(apmmodel.Time{}),
		cmpopts.SortSlices(func(a, b apmmodel.Metrics) bool {
			if len(a.Labels) != len(b.Labels) {
				return len(a.Labels) < len(b.Labels)
			}
			for i := 0; i < len(a.Labels); i++ {
				// assuming keys are ordered
				if a.Labels[i].Value != b.Labels[i].Value {
					return a.Labels[i].Value < b.Labels[i].Value
				}
			}
			return false
		}),
	))
}

func TestAggregateAndHarvest(t *testing.T) {
	txnDuration := 100 * time.Millisecond
	inputEvents := []*modelpb.APMEvent{{
		Event: &modelpb.Event{
			Outcome:  "success",
			Duration: durationpb.New(txnDuration),
		},
		Transaction: &modelpb.Transaction{
			Name:                "foo",
			Type:                "txtype",
			RepresentativeCount: 1,
		},
		Service: &modelpb.Service{Name: "svc"},
		Labels: modelpb.Labels{
			"department_name": &modelpb.LabelValue{Global: true, Value: "apm"},
			"organization":    &modelpb.LabelValue{Global: true, Value: "observability"},
			"company":         &modelpb.LabelValue{Global: true, Value: "elastic"},
			"mylabel":         &modelpb.LabelValue{Global: false, Value: "myvalue"},
		},
		NumericLabels: modelpb.NumericLabels{
			"user_id":        &modelpb.NumericLabelValue{Global: true, Value: 100},
			"cost_center":    &modelpb.NumericLabelValue{Global: true, Value: 10},
			"mynumericlabel": &modelpb.NumericLabelValue{Global: false, Value: 1},
		},
	}}

	var outputEvents []*modelpb.APMEvent
	agg, writer := newTestAggregator(t,
		WithProcessor(sliceProcessor(&outputEvents)),
		WithAggregationIntervals([]time.Duration{time.Second}),
	)
	require.NoError(t, writer.WriteEventMetrics(
		context.Background(),
		EncodeToCombinedMetricsKeyID(t, "ab01"),
		inputEvents...,
	))
	require.NoError(t, agg.Close(context.Background()))

	expected := []*modelpb.APMEvent{
		{
			Timestamp: timestamppb.New(time.Unix(0, 0).UTC()),
			Event: &modelpb.Event{
				SuccessCount: &modelpb.SummaryMetric{
					Count: 1,
					Sum:   1,
				},
				Outcome: "success",
			},
			Transaction: &modelpb.Transaction{
				Name: "foo",
				Type: "txtype",
				Root: true,
				DurationSummary: &modelpb.SummaryMetric{
					Count: 1,
					Sum:   100351, // Estimate from histogram
				},
				DurationHistogram: &modelpb.Histogram{
					Values: []float64{100351},
					Counts: []int64{1},
				},
			},
			Service: &modelpb.Service{
				Name: "svc",
			},
			Labels: modelpb.Labels{
				"department_name": &modelpb.LabelValue{Global: true, Value: "apm"},
				"organization":    &modelpb.LabelValue{Global: true, Value: "observability"},
				"company":         &modelpb.LabelValue{Global: true, Value: "elastic"},
			},
			NumericLabels: modelpb.NumericLabels{
				"user_id":     &modelpb.NumericLabelValue{Global: true, Value: 100},
				"cost_center": &modelpb.NumericLabelValue{Global: true, Value: 10},
			},
			Metricset: &modelpb.Metricset{
				Name:     "transaction",
				DocCount: 1,
				Interval: "1s",
			},
		},
		{
			Timestamp: timestamppb.New(time.Unix(0, 0).UTC()),
			Service: &modelpb.Service{
				Name: "svc",
			},
			Labels: modelpb.Labels{
				"department_name": &modelpb.LabelValue{Global: true, Value: "apm"},
				"organization":    &modelpb.LabelValue{Global: true, Value: "observability"},
				"company":         &modelpb.LabelValue{Global: true, Value: "elastic"},
			},
			NumericLabels: modelpb.NumericLabels{
				"user_id":     &modelpb.NumericLabelValue{Global: true, Value: 100},
				"cost_center": &modelpb.NumericLabelValue{Global: true, Value: 10},
			},
			Metricset: &modelpb.Metricset{
				Name:     "service_summary",
				Interval: "1s",
			},
		},
		{
			Timestamp: timestamppb.New(time.Unix(0, 0).UTC()),
			Event: &modelpb.Event{
				SuccessCount: &modelpb.SummaryMetric{
					Count: 1,
					Sum:   1,
				},
			},
			Transaction: &modelpb.Transaction{
				Type: "txtype",
				DurationSummary: &modelpb.SummaryMetric{
					Count: 1,
					Sum:   100351, // Estimate from histogram
				},
				DurationHistogram: &modelpb.Histogram{
					Values: []float64{100351},
					Counts: []int64{1},
				},
			},
			Service: &modelpb.Service{
				Name: "svc",
			},
			Labels: modelpb.Labels{
				"department_name": &modelpb.LabelValue{Global: true, Value: "apm"},
				"organization":    &modelpb.LabelValue{Global: true, Value: "observability"},
				"company":         &modelpb.LabelValue{Global: true, Value: "elastic"},
			},
			NumericLabels: modelpb.NumericLabels{
				"user_id":     &modelpb.NumericLabelValue{Global: true, Value: 100},
				"cost_center": &modelpb.NumericLabelValue{Global: true, Value: 10},
			},
			Metricset: &modelpb.Metricset{
				Name:     "service_transaction",
				DocCount: 1,
				Interval: "1s",
			},
		},
	}
	assert.Empty(t, cmp.Diff(
		expected,
		outputEvents,
		cmpopts.IgnoreTypes(netip.Addr{}),
		cmpopts.SortSlices(func(a, b *modelpb.APMEvent) bool {
			return a.Metricset.Name < b.Metricset.Name
		}),
		protocmp.Transform(),
	))
}

func TestRunStopOrchestration(t *testing.T) {
	ctx, cancel := context.WithCancel(context.Background())
	defer cancel()
	var firstHarvestDone atomic.Bool
	newAggregator := func(t *testing.T) (*Aggregator, *Writer) {
		return newTestAggregator(t,
			WithProcessor(func(_ context.Context, _ CombinedMetricsKey, _ CombinedMetrics, _ time.Duration) error {
				firstHarvestDone.Swap(true)
				return nil
			}),
			WithAggregationIntervals([]time.Duration{time.Second}),
		)
	}
	writeEventMetrics := func(w *Writer) error {
		return w.WriteEventMetrics(
			context.Background(),
			EncodeToCombinedMetricsKeyID(t, "ab01"),
			&modelpb.APMEvent{
				Event: &modelpb.Event{Duration: durationpb.New(time.Millisecond)},
				Transaction: &modelpb.Transaction{
					Name:                "T-1000",
					Type:                "type",
					RepresentativeCount: 1,
				},
			},
		)
	}

	t.Run("run_before_close", func(t *testing.T) {
		agg, writer := newAggregator(t)
		// Should aggregate even without running
		assert.NoError(t, writeEventMetrics(writer))
		assert.NoError(t, agg.StartHarvesting())
		assert.Eventually(t, func() bool {
			return firstHarvestDone.Load()
		}, 10*time.Second, 10*time.Millisecond, "failed while waiting for first harvest")
		assert.NoError(t, writeEventMetrics(writer))
		assert.NoError(t, agg.Close(ctx))
		assert.ErrorIs(t, writeEventMetrics(writer), ErrWriterClosed)
	})
	t.Run("close_before_run", func(t *testing.T) {
		agg, writer := newAggregator(t)
		assert.NoError(t, agg.Close(ctx))
		assert.ErrorIs(t, writeEventMetrics(writer), ErrWriterClosed)
		assert.ErrorIs(t, agg.StartHarvesting(), ErrAggregatorClosed)
	})
	t.Run("multiple_startharvest", func(t *testing.T) {
		agg, _ := newAggregator(t)
		var g errgroup.Group
		g.Go(agg.StartHarvesting)
		g.Go(agg.StartHarvesting)
		err := g.Wait()
		assert.Error(t, err)
		assert.EqualError(t, err, "harvesting already started")
	})
	t.Run("multiple_close", func(t *testing.T) {
		agg, _ := newAggregator(t)
		time.Sleep(time.Second)

		g, ctx := errgroup.WithContext(ctx)
		g.Go(func() error { return agg.Close(ctx) })
		g.Go(func() error { return agg.Close(ctx) })
		assert.NoError(t, g.Wait())
	})
}

func BenchmarkAggregateCombinedMetrics(b *testing.B) {
	aggIvl := time.Minute
	_, writer := newTestAggregator(b)
	b.ResetTimer()

	cmk := CombinedMetricsKey{
		Interval:       aggIvl,
		ProcessingTime: time.Now().Truncate(aggIvl),
		ID:             EncodeToCombinedMetricsKeyID(b, "ab01"),
	}
<<<<<<< HEAD
	cm := (*CombinedMetrics)(createTestCombinedMetrics(withEventsTotal(1)).
		addServiceTransaction(
			time.Now(),
			"test-svc",
			"",
			testServiceTransaction{txnType: "txntype", count: 1},
		).
		addTransaction(
			time.Now(),
			"test-svc",
			"",
			testTransaction{txnName: "txntest", txnType: "txntype", count: 1},
		),
	).ToProto()
	b.Cleanup(cm.ReturnToVTPool)
=======
	cm := NewTestCombinedMetrics(WithEventsTotal(1)).
		AddServiceMetrics(ServiceAggregationKey{
			Timestamp:   time.Now(),
			ServiceName: "test-svc",
		}).
		AddServiceInstanceMetrics(ServiceInstanceAggregationKey{}).
		AddTransaction(TransactionAggregationKey{
			TransactionName: "txntest",
			TransactionType: "txntype",
		}).
		AddServiceTransaction(ServiceTransactionAggregationKey{
			TransactionType: "txntype",
		}).
		GetProto()
	b.Cleanup(func() { cm.ReturnToVTPool() })
	ctx, cancel := context.WithCancel(context.Background())
	b.Cleanup(func() { cancel() })
>>>>>>> 1cd58356
	b.ReportAllocs()
	b.ResetTimer()

	for i := 0; i < b.N; i++ {
		if err := writer.WriteCombinedMetrics(context.Background(), cmk, cm); err != nil {
			b.Fatal(err)
		}
	}
}

func BenchmarkAggregateBatchSerial(b *testing.B) {
	b.ReportAllocs()
	_, writer := newTestAggregator(b)
	events := eventsForBenchmark()
	cmID := EncodeToCombinedMetricsKeyID(b, "ab01")
	b.ResetTimer()

	for i := 0; i < b.N; i++ {
		if err := writer.WriteEventMetrics(context.Background(), cmID, events...); err != nil {
			b.Fatal(err)
		}
	}
}

func BenchmarkAggregateBatchParallel(b *testing.B) {
	b.ReportAllocs()
	agg, _ := newTestAggregator(b)
	events := eventsForBenchmark()
	cmID := EncodeToCombinedMetricsKeyID(b, "ab01")
	b.ResetTimer()

	b.RunParallel(func(pb *testing.PB) {
		writer, err := agg.NewWriter()
		require.NoError(b, err)
		defer writer.Close()
		for pb.Next() {
			if err := writer.WriteEventMetrics(context.Background(), cmID, events...); err != nil {
				b.Fatal(err)
			}
		}
	})
}

func newTestAggregator(tb testing.TB, opts ...Option) (*Aggregator, *Writer) {
	agg, err := New(append([]Option{
		WithDataDir(tb.TempDir()),
		WithLimits(Limits{
			MaxSpanGroups:                         1000,
			MaxSpanGroupsPerService:               100,
			MaxTransactionGroups:                  1000,
			MaxTransactionGroupsPerService:        100,
			MaxServiceTransactionGroups:           1000,
			MaxServiceTransactionGroupsPerService: 100,
			MaxServices:                           100,
			MaxServiceInstanceGroupsPerService:    100,
		}),
		WithProcessor(noOpProcessor()),
		WithAggregationIntervals([]time.Duration{time.Second, time.Minute, time.Hour}),
		WithLogger(zap.NewNop()),
	}, opts...)...)
	if err != nil {
		tb.Fatal(err)
	}
<<<<<<< HEAD
	tb.Cleanup(func() {
		if err := agg.Close(context.Background()); err != nil {
=======
	return agg
}

func flushTestAggregator(tb testing.TB, agg *Aggregator) {
	if agg.batch != nil {
		if err := agg.batch.Commit(agg.writeOptions); err != nil {
>>>>>>> 1cd58356
			tb.Fatal(err)
		}
	})
	writer, err := agg.NewWriter()
	if err != nil {
		tb.Fatal(err)
	}
	return agg, writer
}

func eventsForBenchmark() []*modelpb.APMEvent {
	return []*modelpb.APMEvent{{
		Event: &modelpb.Event{Duration: durationpb.New(time.Millisecond)},
		Transaction: &modelpb.Transaction{
			Name:                "T-1000",
			Type:                "type",
			RepresentativeCount: 1,
		},
	}}
}

func noOpProcessor() Processor {
	return func(_ context.Context, _ CombinedMetricsKey, _ CombinedMetrics, _ time.Duration) error {
		return nil
	}
}

func combinedMetricsProcessor(out chan<- CombinedMetrics) Processor {
	return func(
		_ context.Context,
		_ CombinedMetricsKey,
		cm CombinedMetrics,
		_ time.Duration,
	) error {
		out <- cm
		return nil
	}
}

func sliceProcessor(slice *[]*modelpb.APMEvent) Processor {
	return func(
		ctx context.Context,
		cmk CombinedMetricsKey,
		cm CombinedMetrics,
		aggregationIvl time.Duration,
	) error {
		batch, err := CombinedMetricsToBatch(cm, cmk.ProcessingTime, aggregationIvl)
		if err != nil {
			return err
		}
		if batch != nil {
			for _, e := range *batch {
				*slice = append(*slice, e)
			}
		}
		return nil
	}
}

type gatherMetricsCfg struct {
	ignoreMetricPrefix  string
	zeroHistogramValues bool
}

type gatherMetricsOpt func(gatherMetricsCfg) gatherMetricsCfg

// withIgnoreMetricPrefix ignores some metric prefixes from the gathered
// metrics.
func withIgnoreMetricPrefix(s string) gatherMetricsOpt {
	return func(cfg gatherMetricsCfg) gatherMetricsCfg {
		cfg.ignoreMetricPrefix = s
		return cfg
	}
}

// withZeroHistogramValues zeroes all histogram values if true. Useful
// for testing where histogram values are harder to estimate correctly.
func withZeroHistogramValues(b bool) gatherMetricsOpt {
	return func(cfg gatherMetricsCfg) gatherMetricsCfg {
		cfg.zeroHistogramValues = b
		return cfg
	}
}

func gatherMetrics(g apm.MetricsGatherer, opts ...gatherMetricsOpt) []apmmodel.Metrics {
	var cfg gatherMetricsCfg
	for _, opt := range opts {
		cfg = opt(cfg)
	}
	tracer := apmtest.NewRecordingTracer()
	defer tracer.Close()
	tracer.RegisterMetricsGatherer(g)
	tracer.SendMetrics(nil)
	metrics := tracer.Payloads().Metrics
	for i := range metrics {
		metrics[i].Timestamp = apmmodel.Time{}
	}

	for i, m := range metrics {
		for k, s := range m.Samples {
			// Remove internal metrics
			if strings.HasPrefix(k, "golang.") || strings.HasPrefix(k, "system.") {
				delete(m.Samples, k)
				continue
			}
			// Remove any metrics that has been explicitly ignored
			if cfg.ignoreMetricPrefix != "" && strings.HasPrefix(k, cfg.ignoreMetricPrefix) {
				delete(m.Samples, k)
				continue
			}
			// Zero out histogram values if required
			if s.Type == "histogram" && cfg.zeroHistogramValues {
				for j := range s.Values {
					s.Values[j] = 0
				}
			}
		}

		if len(m.Samples) == 0 {
			metrics[i] = metrics[len(metrics)-1]
			metrics = metrics[:len(metrics)-1]
		}
	}
	return metrics
}

func makeSpan(
	ts time.Time,
	serviceName, agentName, destinationServiceResource, targetType, targetName, outcome string,
	duration time.Duration,
	representativeCount float64,
	labels modelpb.Labels,
	numericLabels modelpb.NumericLabels,
) *modelpb.APMEvent {
	event := &modelpb.APMEvent{
		Timestamp: timestamppb.New(ts),
		Agent:     &modelpb.Agent{Name: agentName},
		Service:   &modelpb.Service{Name: serviceName},
		Event: &modelpb.Event{
			Outcome:  outcome,
			Duration: durationpb.New(duration),
		},
		Span: &modelpb.Span{
			Name:                serviceName + ":" + destinationServiceResource,
			Type:                "type",
			RepresentativeCount: representativeCount,
		},
		Labels:        labels,
		NumericLabels: numericLabels,
	}
	if destinationServiceResource != "" {
		event.Span.DestinationService = &modelpb.DestinationService{
			Resource: destinationServiceResource,
		}
	}
	if targetType != "" {
		event.Service.Target = &modelpb.ServiceTarget{
			Type: targetType,
			Name: targetName,
		}
	}
	return event
}<|MERGE_RESOLUTION|>--- conflicted
+++ resolved
@@ -150,18 +150,10 @@
 	}
 	assert.NotNil(t, span)
 
-<<<<<<< HEAD
-	expectedCombinedMetrics := CombinedMetrics{
-		Services:               make(map[ServiceAggregationKey]ServiceMetrics),
-		eventsTotal:            float64(len(events)),
-		youngestEventTimestamp: ts,
-	}
-=======
 	expectedCombinedMetrics := NewTestCombinedMetrics(
-		WithEventsTotal(float64(len(batch))),
+		WithEventsTotal(float64(len(events))),
 		WithYoungestEventTimestamp(ts),
 	)
->>>>>>> 1cd58356
 	expectedMeasurements := []apmmodel.Metrics{
 		{
 			Samples: map[string]apmmodel.Metric{
@@ -1060,23 +1052,6 @@
 		ProcessingTime: time.Now().Truncate(aggIvl),
 		ID:             EncodeToCombinedMetricsKeyID(b, "ab01"),
 	}
-<<<<<<< HEAD
-	cm := (*CombinedMetrics)(createTestCombinedMetrics(withEventsTotal(1)).
-		addServiceTransaction(
-			time.Now(),
-			"test-svc",
-			"",
-			testServiceTransaction{txnType: "txntype", count: 1},
-		).
-		addTransaction(
-			time.Now(),
-			"test-svc",
-			"",
-			testTransaction{txnName: "txntest", txnType: "txntype", count: 1},
-		),
-	).ToProto()
-	b.Cleanup(cm.ReturnToVTPool)
-=======
 	cm := NewTestCombinedMetrics(WithEventsTotal(1)).
 		AddServiceMetrics(ServiceAggregationKey{
 			Timestamp:   time.Now(),
@@ -1091,10 +1066,7 @@
 			TransactionType: "txntype",
 		}).
 		GetProto()
-	b.Cleanup(func() { cm.ReturnToVTPool() })
-	ctx, cancel := context.WithCancel(context.Background())
-	b.Cleanup(func() { cancel() })
->>>>>>> 1cd58356
+	b.Cleanup(cm.ReturnToVTPool)
 	b.ReportAllocs()
 	b.ResetTimer()
 
@@ -1158,17 +1130,8 @@
 	if err != nil {
 		tb.Fatal(err)
 	}
-<<<<<<< HEAD
 	tb.Cleanup(func() {
 		if err := agg.Close(context.Background()); err != nil {
-=======
-	return agg
-}
-
-func flushTestAggregator(tb testing.TB, agg *Aggregator) {
-	if agg.batch != nil {
-		if err := agg.batch.Commit(agg.writeOptions); err != nil {
->>>>>>> 1cd58356
 			tb.Fatal(err)
 		}
 	})
