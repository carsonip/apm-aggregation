--- conflicted
+++ resolved
@@ -1088,12 +1088,11 @@
 	}
 }
 
-<<<<<<< HEAD
 func BenchmarkAggregateBatchSerial(b *testing.B) {
 	b.ReportAllocs()
-	agg, err := New(AggregatorConfig{
-		DataDir: b.TempDir(),
-		Limits: Limits{
+	agg, err := New(
+		WithDataDir(b.TempDir()),
+		WithLimits(Limits{
 			MaxSpanGroups:                         1000,
 			MaxSpanGroupsPerService:               100,
 			MaxTransactionGroups:                  1000,
@@ -1102,10 +1101,10 @@
 			MaxServiceTransactionGroupsPerService: 100,
 			MaxServices:                           100,
 			MaxServiceInstanceGroupsPerService:    100,
-		},
-		Processor:            noOpProcessor(),
-		AggregationIntervals: []time.Duration{time.Second, time.Minute, time.Hour},
-	}, zap.NewNop())
+		}),
+		WithProcessor(noOpProcessor()),
+		WithAggregationIntervals([]time.Duration{time.Second, time.Minute, time.Hour}),
+	)
 	if err != nil {
 		b.Fatal(err)
 	}
@@ -1143,15 +1142,9 @@
 
 func BenchmarkAggregateBatchParallel(b *testing.B) {
 	b.ReportAllocs()
-	agg, err := New(AggregatorConfig{
-		DataDir: b.TempDir(),
-		Limits: Limits{
-=======
-func BenchmarkAggregateBatch(b *testing.B) {
 	agg, err := New(
 		WithDataDir(b.TempDir()),
 		WithLimits(Limits{
->>>>>>> c2fb9634
 			MaxSpanGroups:                         1000,
 			MaxSpanGroupsPerService:               100,
 			MaxTransactionGroups:                  1000,
@@ -1160,17 +1153,10 @@
 			MaxServiceTransactionGroupsPerService: 100,
 			MaxServices:                           100,
 			MaxServiceInstanceGroupsPerService:    100,
-<<<<<<< HEAD
-		},
-		Processor:            noOpProcessor(),
-		AggregationIntervals: []time.Duration{time.Second, time.Minute, time.Hour},
-	}, zap.NewNop())
-=======
 		}),
 		WithProcessor(noOpProcessor()),
-		WithAggregationIntervals([]time.Duration{time.Minute}),
+		WithAggregationIntervals([]time.Duration{time.Second, time.Minute, time.Hour}),
 	)
->>>>>>> c2fb9634
 	if err != nil {
 		b.Fatal(err)
 	}
